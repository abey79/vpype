![banner](https://github.com/abey79/vpype/raw/master/docs/images/banner.png)


# _vpype_

[![PyPI](https://img.shields.io/pypi/v/vpype?label=PyPI&logo=pypi)](https://pypi.org/project/vpype/)
![python](https://img.shields.io/github/languages/top/abey79/vpype)
[![license](https://img.shields.io/github/license/abey79/vpype)](https://vpype.readthedocs.io/en/stable/license.html)
![Test](https://img.shields.io/github/workflow/status/abey79/vpype/Lint%20and%20Tests?label=Tests&logo=github)
[![codecov](https://codecov.io/gh/abey79/vpype/branch/master/graph/badge.svg?token=CE7FD9D6XO)](https://codecov.io/gh/abey79/vpype)
[![Sonarcloud Status](https://sonarcloud.io/api/project_badges/measure?project=abey79_vpype&metric=alert_status)](https://sonarcloud.io/dashboard?id=abey79_vpype)
[![Documentation Status](https://img.shields.io/readthedocs/vpype?label=Read%20the%20Docs&logo=read-the-docs)](https://vpype.readthedocs.io/en/latest/?badge=latest)

_vpype_ is the Swiss-Army-knife command-line tool for plotter vector graphics.

#### Contents

* [What _vpype_ is?](#what-vpype-is)
* [How does it work?](#how-does-it-work)
* [Examples](#examples)
* [What _vpype_ isn't?](#what-vpype-isnt)
* [Installation](#installation)
* [Documentation](#documentation)
* [Feature overview](#feature-overview)
    * [General](#general)
    * [Input/Output](#inputoutput)
    * [Layout and transforms](#layout-and-transforms)
    * [Plotting optimization](#plotting-optimization)
    * [Generation](#generation)
    * [Extensibility and API](#extensibility-and-api)
* [Contributing](#contributing)
* [License](#license)


## What _vpype_ is?

_vpype_ is the Swiss-Army-knife command-line tool for plotter vector graphics. Here is what it can do:
 - **laying out** existing vector files with precise control on position, scale and page format;
 - **optimizing** existing SVG files for faster and cleaner plots;
 - creating **HPGL output** for vintage plotter;
 - creating **generative artwork** through built-in commands or plug-ins;
 - creating, modifying and processing **multi-layer vector files** for multi-colour plots;
 - and much more...
 
_vpype_ is highly **extensible** through [plug-ins](https://vpype.readthedocs.io/en/stable/api/vpype.html#module-vpype) that
can greatly extend its capabilities. For example, plug-ins already exists for plotting
[pixel art](https://github.com/abey79/vpype-pixelart), [half-toning with hatches](https://github.com/abey79/hatched),
[plotting text](https://github.com/abey79/vpype-text) with Hershey fonts,
applying [hidden line removal](https://github.com/LoicGoulefert/occult), and much more.  

_vpype_ is also a [well documented](https://vpype.readthedocs.io/en/stable/api/vpype.html#module-vpype) **Python library**
useful to create generative art and tools for plotters. For example, the plotter generative art environment
[vsketch](https://github.com/abey79/vsketch) is built upon _vpype_.

Check the [documentation](https://vpype.readthedocs.io/en/stable/) for a more thorough introduction to _vpype_.

## How does it work?

_vpype_ works by building so-called _pipelines_ of _commands_, where each command's output is fed to the next command's input.
Some commands load geometries into the pipeline (e.g. the [`read`](https://vpype.readthedocs.io/en/stable/reference.html#read)
command which loads geometries from a SVG file). Other commands modify these geometries, e.g. by cropping
them ([`crop`](https://vpype.readthedocs.io/en/stable/reference.html#crop)) or reordering them to minimize pen-up
travels ([`linesort`](https://vpype.readthedocs.io/en/stable/reference.html#linesort)). Finally, some other commands
just read the geometries in the pipeline for display purposes ([`show`](https://vpype.readthedocs.io/en/stable/reference.html#show))
or output to file ([`write`](https://vpype.readthedocs.io/en/stable/reference.html#write)).

Pipeline are defined using the _vpype_'s CLI (command-line interface) in a terminal by typing `vpype` followed by the
list of commands, each with their optional parameters and their arguments:

![command line](https://github.com/abey79/vpype/raw/master/docs/images/command_line.svg)

This pipeline uses five commands (in bold):
- [`read`](https://vpype.readthedocs.io/en/stable/reference.html#read) loads geometries from a SVG file.
- [`linemerge`](https://vpype.readthedocs.io/en/stable/reference.html#linemerge) merges paths whose extremities are close to each other (within the provided tolerance).
- [`linesort`](https://vpype.readthedocs.io/en/stable/reference.html#linesort) reorder paths such as to minimise the pen-up travel.
- [`crop`](https://vpype.readthedocs.io/en/stable/reference.html#crop), well, crops.
- [`write`](https://vpype.readthedocs.io/en/stable/reference.html#write) export the resulting geometries to a SVG file.

There are many more commands available in *vpype*, see the [overview](#feature-overview) below.

Some commands have arguments, which are always required (in italic). For example, a file path must be provided to the
[`read`](https://vpype.readthedocs.io/en/stable/reference.html#read) command and dimensions must be provided to the [`crop`](https://vpype.readthedocs.io/en/stable/reference.html#crop) commands. A command may also have options which are, well,
optional. In this example, `--page-size a4` means that the [`write`](https://vpype.readthedocs.io/en/stable/reference.html#write) command will generate a A4-sized SVG (otherwise it
would have the same size as _in.svg_). Likewise, because `--center` is used, the [`write`](https://vpype.readthedocs.io/en/stable/reference.html#write) command will center geometries
on the page before saving the SVG (otherwise the geometries would have been left at their original location).


## Examples

**Note**: although it is not required, commands are separated by multiple spaces for clarity in the following examples.

Load an SVG file, scale it to a specific size, and export it centered on an A4-sized, ready-to-plot SVG file:
```
vpype  read input.svg  scaleto 10cm 10cm  write --page-size a4 --center output.svg
```

Optimize paths to reduce plotting time (merge connected lines and sort them to minimize pen-up distance):
```
vpype  read input.svg  linemerge --tolerance 0.1mm  linesort  write output.svg
```

Visualize the path structure of large SVG files, showing whether lines are properly joined or not thanks to a colorful
display:
```
vpype  read input.svg  show --colorful
```

Load several SVG files and save them as a single, multi-layer SVG file (e.g. for multicolored drawings):
```
vpype  read -l 1 input1.svg  read -l 2 input2.svg  write output.svg
```

Create arbitrarily-sized, grid-like designs like this page's top banner:
```
vpype  begin  grid -o 1cm 1cm 10 13  script alien_letter.py  scaleto 0.5cm 0.5cm  end  show
```

Export to HPGL for vintage plotters:
```
vpype  read input.svg  write --device hp7475a --page-size a4 --landscape --center output.hpgl
```
  
## What _vpype_ isn't?

_vpype_ caters to plotter generative art and does not aim to be a general purpose (think
Illustrator/InkScape) vector graphic tools. One of the main reason for this is the fact _vpype_ converts everything 
curvy (circles, bezier curves, etc.) to lines made of small segments. _vpype_ also dismisses the stroke and fill
properties (color, line width, etc.) of the imported graphics. These design choices make possible _vpype_'s rich feature
set, but makes its use for, e.g., printed media limited. 
 
 
## Installation

For Windows, an installer is available [here](https://github.com/abey79/vpype/releases) (note: plug-ins cannot be installed
when using this installation method).

For other platforms, and when plug-ins are required, *vpype* can be installed from the [Python Package Index](https://pypi.org)
using the following command:

```bash
pip install vpype
```

<<<<<<< HEAD
Python must previously be installed. Python version 3.8 is recommended to use *vpype*, although it is also compatible with Python 3.6 and 3.7. Python 3.9 should be avoided for the time being due to the lack of binary distribution for several dependencies.

For Linux, install Python with your OS's default package manager. For macOS, Python is best installed from either
[MacPorts](https://www.macports.org) or [Homebrew](https://brew.sh). For Windows, use the
[official installer](https://www.python.org/downloads/).

Check [the documentation](https://vpype.readthedocs.io/en/latest/install.html) for more details, in particular on how to use a virtual environment (recommended).
=======
Check [the documentation](https://vpype.readthedocs.io/en/stable/install.html) for more details, in particular on how to use a virtual environment (recommended).
>>>>>>> 64ca85f4

## Documentation

The _vpype_ CLI includes its own, detailed documentation:

```bash
vpype --help          # general help and command list
vpype COMMAND --help  # help for a specific command
``` 

In addition, the [online documentation](https://vpype.readthedocs.io/en/stable/) provides extensive background
information on the fundamentals behind _vpype_, a cookbook covering most common tasks, the _vpype_ API documentation,
and much more.


## Feature overview

#### General

- Easy to use **CLI** interface with integrated help (`vpype --help`and `vpype COMMAND --help`) and support for arbitrary units (e.g. `vpype read input.svg translate 3cm 2in`).
- First-class **multi-layer support** with global or per-layer processing (e.g. `vpype COMMANDNAME --layer 1,3`) and layer edition commands ([`lmove`](https://vpype.readthedocs.io/en/stable/reference.html#lmove), [`lcopy`](https://vpype.readthedocs.io/en/stable/reference.html#lcopy), [`ldelete`](https://vpype.readthedocs.io/en/stable/reference.html#ldelete)).
- Powerful **display** command with adjustable units, optional per-line coloring, optional pen-up trajectories display and per-layer visibility control ([`show`](https://vpype.readthedocs.io/en/stable/reference.html#show)).
- Geometry **statistics** extraction ([`stat`](https://vpype.readthedocs.io/en/stable/reference.html#stat)).
- Support for  **command history** recording (`vpype -H [...]`)
- Support for **RNG seed** configuration for generative plug-ins (`vpype -s 37 [...]`).


#### Input/Output

- Single- and multi-layer **SVG input** with adjustable precision, parallel processing for large SVGs, and supports percent or missing width/height ([`read`](https://vpype.readthedocs.io/en/stable/reference.html#read)).
- Support for **SVG output** with fine layout control (page size and orientation, centering), layer support with custom layer names, optional display of pen-up trajectories, various option for coloring ([`write`](https://vpype.readthedocs.io/en/stable/reference.html#write)).
- Support for **HPGL output** config-based generation of HPGL code with fine layout control (page size and orientation, centering).


#### Layout and transforms

- Powerful **transform** commands for scaling, translating, skewing and rotating geometries ([`scale`](https://vpype.readthedocs.io/en/stable/reference.html#scale), [`translate`](https://vpype.readthedocs.io/en/stable/reference.html#translate), [`skew`](https://vpype.readthedocs.io/en/stable/reference.html#skew), [`rotate`](https://vpype.readthedocs.io/en/stable/reference.html#rotate)).
- Support for **scaling** and **cropping** to arbitrary dimensions ([`scaleto`](https://vpype.readthedocs.io/en/stable/reference.html#scaleto), [`crop`](https://vpype.readthedocs.io/en/stable/reference.html#crop)).
- Support for **trimming** geometries by an arbitrary amount ([`trim`](https://vpype.readthedocs.io/en/stable/reference.html#trim)).
- Arbitrary **page size** definition ([`pagesize`](https://vpype.readthedocs.io/en/stable/reference.html#pagesize)). 


#### Plotting optimization

- **Line merging** with optional path reversal and configurable merging threshold ([`linemerge`](https://vpype.readthedocs.io/en/stable/reference.html#linemerge)).
- **Line sorting** with optional path reversal ([`linesort`](https://vpype.readthedocs.io/en/stable/reference.html#linesort)).
- **Line simplification** with adjustable accuracy ([`linesimplify`](https://vpype.readthedocs.io/en/stable/reference.html#linesimplify)).
- Support for **splitting** all lines to their constituent segments ([`splitall`](https://vpype.readthedocs.io/en/stable/reference.html#splitall)).
- Closed paths' **seam location randomization**, to reduce the visibility of pen-up/pen-down artifacts ([`reloop`](https://vpype.readthedocs.io/en/stable/reference.html#reloop)).
- Support for generating **multiple passes** on each line ([`multipass`](https://vpype.readthedocs.io/en/stable/reference.html#multipass)).
- Support for **filtering** by line lengths or closed-ness ([`filter`](https://vpype.readthedocs.io/en/stable/reference.html#filter)).
 
 #### Generation
 
 - Generation of arbitrary **primitives** including lines, rectangles, circles, ellipses and arcs ([`line`](https://vpype.readthedocs.io/en/stable/reference.html#line), [`rect`](https://vpype.readthedocs.io/en/stable/reference.html#rect), [`circle`](https://vpype.readthedocs.io/en/stable/reference.html#circle), [`ellipse`](https://vpype.readthedocs.io/en/stable/reference.html#ellipse), [`arc`](https://vpype.readthedocs.io/en/stable/reference.html#arc)).
 - Generation of grid-like layouts ([`grid`](https://vpype.readthedocs.io/en/stable/reference.html#grid)).
 - Generation of a **frame** around the geometries ([`frame`](https://vpype.readthedocs.io/en/stable/reference.html#frame)).
 - Generation of random lines for debug/learning purposes ([`random`](https://vpype.readthedocs.io/en/stable/reference.html#random))

#### Extensibility and API

 - First-class support for **plug-in** extensions (e.g [vpype-text](https://github.com/abey79/vpype-text), [hatched](https://github.com/abey79/hatched), [occult](https://github.com/LoicGoulefert/occult)).
 - Support for **script-based** generation ([`script`](https://vpype.readthedocs.io/en/stable/reference.html#script)).
 - Powerful and [well-documented](https://vpype.readthedocs.io/en/stable/api/vpype.html#module-vpype) **API** for plug-ins and other plotter generative art projects.
 
 
 ## Contributing

Contributions to this project are welcome and do not necessarily require software development skills! Check the
[Contributing section](https://vpype.readthedocs.io/en/stable/contributing.html) of the documentation for more
information.  


## License

This project is licensed under the MIT License - see the [LICENSE](LICENSE) file for details.<|MERGE_RESOLUTION|>--- conflicted
+++ resolved
@@ -141,17 +141,14 @@
 pip install vpype
 ```
 
-<<<<<<< HEAD
 Python must previously be installed. Python version 3.8 is recommended to use *vpype*, although it is also compatible with Python 3.6 and 3.7. Python 3.9 should be avoided for the time being due to the lack of binary distribution for several dependencies.
 
 For Linux, install Python with your OS's default package manager. For macOS, Python is best installed from either
 [MacPorts](https://www.macports.org) or [Homebrew](https://brew.sh). For Windows, use the
 [official installer](https://www.python.org/downloads/).
 
-Check [the documentation](https://vpype.readthedocs.io/en/latest/install.html) for more details, in particular on how to use a virtual environment (recommended).
-=======
 Check [the documentation](https://vpype.readthedocs.io/en/stable/install.html) for more details, in particular on how to use a virtual environment (recommended).
->>>>>>> 64ca85f4
+
 
 ## Documentation
 
