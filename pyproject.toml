--- conflicted
+++ resolved
@@ -36,13 +36,8 @@
 Shapely = {extras = ["vectorized"], version = "~1.7.1"}
 svgwrite = "~1.4"
 toml = "~0.10.2"
-<<<<<<< HEAD
 svgelements = "^1.3.0"
-importlib-metadata = "^2.0.0"
-=======
-svgpathtools = {git = "https://github.com/abey79/svgpathtools", rev = "vpype"}
 importlib-metadata = "^3.1.0"
->>>>>>> 3fcbdf30
 
 # these needs to be there because of https://github.com/python-poetry/poetry/issues/1145
 Sphinx = { version = "^3.3.0", optional = true }
