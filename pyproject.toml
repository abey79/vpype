--- conflicted
+++ resolved
@@ -32,11 +32,7 @@
 attrs = "~20.3.0"
 click = "~7.1.2"
 click-plugins = "~1.1.1"
-<<<<<<< HEAD
-numpy = "~1.19.5"
-=======
 numpy = "1.19.5"
->>>>>>> 44c6a690
 matplotlib = "~3.3.2"
 scipy = "~1.5.4"
 Shapely = {extras = ["vectorized"], version = "~1.7.1"}
