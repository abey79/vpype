--- conflicted
+++ resolved
@@ -3,15 +3,11 @@
 #### 1.4 (UNRELEASED)
 
 New features and improvements:
-<<<<<<< HEAD
+* Python 3.9.1 (or later) is finally supported and is now the recommended version (#115)
 * Viewer improvements:
   * At start and when using the fit to window button, the display will now remain fitted to the window upon resizing,
     until manual zooming or panning (#191)
   * Optimized the viewer upon launch and display setting changes (#184)
-=======
-* Python 3.9.1 (or later) is finally supported and is now the recommended version (#115)
-* Optimized the viewer upon launch and display setting changes (#184)
->>>>>>> d1a2c34e
 
 Bug fixes:
 * Various documentation fixes and improvements:
