import copy
import datetime
import logging
<<<<<<< HEAD
import os
=======
>>>>>>> 9d043140
from typing import Tuple
from xml.etree import ElementTree

import click
import svgwrite
from svgwrite.extensions import Inkscape

from vpype import global_processor, as_vector, VectorData, PageSizeType, PAGE_FORMATS
from .cli import cli

<<<<<<< HEAD
# supported page format, size in mm
PAGE_FORMATS = {
    "tight": (0, 0),
    "a5": (148.0, 210.0),
    "a4": (210.0, 297.0),
    "a3": (297.0, 420.0),
    "letter": (215.9, 279.4),
    "a": (215.9, 279.4),
    "legal": (215.9, 355.6),
    "executive": (185.15, 266.7),
    "11x14": (279.4, 355.6),
    "tabloid": (279.4, 431.8),
    "b": (279.4, 431.8),
    "12x9": (304.8, 228.6),
}


# noinspection PyShadowingBuiltins
@cli.command(group="Output")
=======

WRITE_HELP = f"""Save geometries to a SVG file.

By default, the SVG generated has bounds tightly fitted around the geometries. Optionally,
a page format can be provided with the `--page-format FORMAT` option. `FORMAT` may be one
of:

    {', '.join(PAGE_FORMATS.keys())}

Alternatively, a custom format can be specified in the form of `WIDTHxHEIGHT`. `WIDTH` and
`HEIGHT` may include units. If only one has an unit, the other is assumed to have the
same unit. If none have units, both are assumed to be pixels by default. Here are some
examples:

\b
    --page-format 11x14in     # 11in by 14in
    --page-format 1024x768    # 1024px by 768px
    --page-format 13.5inx4cm  # 13.5in by 4cm

When a page format is provided, it will be rotated if the `--landscape` option is used.

By default, when a page format is provided, the geometries are not scaled or translated
even if they lie outside of the page bounds. The `--center` option translates the geometries
to the center of the page.

If `OUTPUT` is a single dash (`-`), SVG content is output on stdout instead of a file.

Examples:

    Write to a tightly fitted SVG:

        vpype [...] write output.svg

    Write to a portrait A4 page:

        vpype [...] write --page-format a4 output.svg 

    Write to a 13x9 inch page and center the geometries:

        vpype [...] write --page-format 13x9in --landscape --center output.svg

    Output SVG to stdout:

        vpype [...] write -
"""


@cli.command(group="Output", help=WRITE_HELP)
>>>>>>> 9d043140
@click.argument("output", type=click.File("w"))
@click.option(
    "-f",
    "--format",
    type=click.Choice(["svg", "hpgl"], case_sensitive=False),
    help="Output format (inferred from file extension by default).",
)
@click.option(
    "-p",
    "--page-format",
    type=PageSizeType(),
    default="tight",
    help=(
        "Set the bounds of the SVG to a specific page format. If omitted, the SVG size it set "
        "to the geometry bounding box."
    ),
)
@click.option(
    "-l", "--landscape", is_flag=True, help="Use landscape orientation instead of portrait.",
)
@click.option(
    "-c", "--center", is_flag=True, help="Center the geometries within the SVG bounds",
)
@click.option(
    "-s",
    "--single-path",
    is_flag=True,
    help="[SVG only] Generate a single compound path instead of individual paths.",
)
@click.option(
    "--paper-portrait",
    is_flag=True,
    help="[HPGL only] Paper is loaded in portrait orientation instead of landscape.",
)
@click.pass_obj  # to obtain the command string
@global_processor
def write(
    vector_data: VectorData,
    cmd_string: str,
    output,
<<<<<<< HEAD
    format: str,
    page_format: str,
=======
    single_path: bool,
    page_format: Tuple[float, float],
>>>>>>> 9d043140
    landscape: bool,
    paper_portrait: bool,
    center: bool,
    single_path: bool,
):
    """Write command."""

    if vector_data.is_empty():
        logging.warning("no geometry to save, no file created")
        return vector_data

    # translate the geometries to honor the page_format and center argument
    bounds = vector_data.bounds()
    tight = page_format == (0.0, 0.0)
    if not tight:
        size = page_format
        if landscape:
            size = tuple(reversed(size))
    else:
        size = (bounds[2] - bounds[0], bounds[3] - bounds[1])

    if center:
        corrected_vector_data = copy.deepcopy(vector_data)
        corrected_vector_data.translate(
            (size[0] - (bounds[2] - bounds[0])) / 2.0 - bounds[0],
            (size[1] - (bounds[3] - bounds[1])) / 2.0 - bounds[1],
        )
    elif tight:
        corrected_vector_data = copy.deepcopy(vector_data)
        corrected_vector_data.translate(-bounds[0], -bounds[1])
    else:
        corrected_vector_data = vector_data

    # infer format if required
    if format is None:
        # infer format
        _, ext = os.path.splitext(output.name)
        format = ext.lstrip(".").lower()

    if format == "svg":
        write_svg(corrected_vector_data, cmd_string, output, size, single_path)
    elif format == "hpgl":
        write_hpgl(corrected_vector_data, output, size, paper_portrait)
    else:
        logging.warning(
            f"write: format could not be inferred or format unknown '{format}', "
            "no file created"
        )

    return vector_data


def write_svg(
    vector_data: VectorData,
    cmd_string: str,
    output,
    size: Tuple[float, float],
    single_path: bool,
) -> None:
    """
    Export geometries in SVG format
    :param vector_data: geometries to export
    :param cmd_string: full vpype command line to embed in comments/metadata
    :param output: file object to write to
    :param size: size of the page in pixel
    :param single_path: merge all geometries in a single path?
    """
    dwg = svgwrite.Drawing(size=size, profile="tiny", debug=False)
    inkscape = Inkscape(dwg)
    dwg.attribs.update(
        {
            "xmlns:dc": "http://purl.org/dc/elements/1.1/",
            "xmlns:cc": "http://creativecommons.org/ns#",
            "xmlns:rdf": "http://www.w3.org/1999/02/22-rdf-syntax-ns#",
        }
    )

    # add metadata
    metadata = ElementTree.Element("rdf:RDF")
    work = ElementTree.SubElement(metadata, "cc:Work")
    fmt = ElementTree.SubElement(work, "dc:format")
    fmt.text = "image/svg+xml"
    source = ElementTree.SubElement(work, "dc:source")
    source.text = cmd_string
    date = ElementTree.SubElement(work, "dc:date")
    date.text = datetime.datetime.now().isoformat()
    dwg.set_metadata(metadata)

    for layer_id in sorted(vector_data.layers.keys()):
        layer = vector_data.layers[layer_id]

        group = inkscape.layer(label=str(layer_id))
        group.attribs["fill"] = "none"
        group.attribs["stroke"] = "black"
        group.attribs["style"] = "display:inline"
        group.attribs["id"] = f"layer{layer_id}"

        if single_path:
            group.add(
                dwg.path(
                    " ".join(
                        ("M" + " L".join(f"{x},{y}" for x, y in as_vector(line)))
                        for line in layer
                    ),
                )
            )
        else:
            for line in layer:
                group.add(dwg.path("M" + " L".join(f"{x},{y}" for x, y in as_vector(line)),))

        dwg.add(group)

    dwg.write(output, pretty=True)


def write_hpgl(
    vector_data: VectorData, output, size: Tuple[float, float], paper_portrait: bool
) -> None:
    """
    Export geometries in SVG format
    :param vector_data: geometries to export
    :param output: file object to write to
    :param size: size of the page in pixel
    :param paper_portrait: paper is loaded in portrait orientation instead of landscape
    """
    ##########
    # may need to find out what plotter model and adjust this.
    # find out what other plotters use hpgl and their coord systems and limits
    # for plotters A2 and above we need to offset the coords (LL = -309, -210)
    offset = [-309, -210]

    # convert offset to plotter units
    offset = [int(offset[0] / 0.025), int(offset[1] / 0.025)]

    # convert pvype units (css pixel, 1/96inch) to plotter units
    scale = 1 / 0.025 * 25.4 * 1 / 96

    # function to scale and offset pixels to plotter units
    def pxtoplot(x, y):
        x = int(x * scale) + offset[0]
        y = int(y * scale) + offset[1]
        return x, y

    ##########
    hpgl = "IN;DF;\n"

    # this could be determined by the layer number? layer 1 uses pen 1, layer 2 uses pen 2 etc
    hpgl += "SP1;\n"

    for layer_id in sorted(vector_data.layers.keys()):
        layer = vector_data.layers[layer_id]
        for line in layer:
            # output the first coordinate
            x, y = pxtoplot(as_vector(line)[0][0], as_vector(line)[0][1])
            hpgl += "PU{},{};PD".format(x, y)
            # output second to penulimate coordinates
            for x, y in as_vector(line)[1:-1]:
                x, y = pxtoplot(x, y)
                hpgl += "{},{},".format(x, y)
            # output final coordinate
            x, y = pxtoplot(as_vector(line)[-1][0], as_vector(line)[-1][1])
            hpgl += "{},{}".format(x, y)
            # add semicolon terminator between lines
            hpgl += ";\n"

    # put the pen back and leave the plotter in an initialised state
    hpgl += "SP0;IN;"

    output.write(hpgl)
    output.close()

    # TO BE COMPLETED
    pass<|MERGE_RESOLUTION|>--- conflicted
+++ resolved
@@ -1,10 +1,7 @@
 import copy
 import datetime
 import logging
-<<<<<<< HEAD
 import os
-=======
->>>>>>> 9d043140
 from typing import Tuple
 from xml.etree import ElementTree
 
@@ -15,27 +12,6 @@
 from vpype import global_processor, as_vector, VectorData, PageSizeType, PAGE_FORMATS
 from .cli import cli
 
-<<<<<<< HEAD
-# supported page format, size in mm
-PAGE_FORMATS = {
-    "tight": (0, 0),
-    "a5": (148.0, 210.0),
-    "a4": (210.0, 297.0),
-    "a3": (297.0, 420.0),
-    "letter": (215.9, 279.4),
-    "a": (215.9, 279.4),
-    "legal": (215.9, 355.6),
-    "executive": (185.15, 266.7),
-    "11x14": (279.4, 355.6),
-    "tabloid": (279.4, 431.8),
-    "b": (279.4, 431.8),
-    "12x9": (304.8, 228.6),
-}
-
-
-# noinspection PyShadowingBuiltins
-@cli.command(group="Output")
-=======
 
 WRITE_HELP = f"""Save geometries to a SVG file.
 
@@ -83,8 +59,8 @@
 """
 
 
+# noinspection PyShadowingBuiltins
 @cli.command(group="Output", help=WRITE_HELP)
->>>>>>> 9d043140
 @click.argument("output", type=click.File("w"))
 @click.option(
     "-f",
@@ -125,13 +101,8 @@
     vector_data: VectorData,
     cmd_string: str,
     output,
-<<<<<<< HEAD
     format: str,
-    page_format: str,
-=======
-    single_path: bool,
     page_format: Tuple[float, float],
->>>>>>> 9d043140
     landscape: bool,
     paper_portrait: bool,
     center: bool,
