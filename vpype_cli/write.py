--- conflicted
+++ resolved
@@ -36,7 +36,7 @@
 even if they lie outside of the page bounds. The `--center` option translates the geometries
 to the center of the page.
 
-If `OUTPUT` is a single dash (`-`), SVG content is output on stdout instead of a file.
+If `OUTPUT` is a single dash (`-`), SVG content is printed to stdout instead of a file.
 
 Examples:
 
@@ -93,20 +93,7 @@
     landscape: bool,
     center: bool,
 ):
-<<<<<<< HEAD
-    """
-    Save geometries to a SVG file.
-
-    By default, the SVG generated has bounds tightly fit around the geometries. Optionally,
-    a page format can be provided (`--page-format`). In this case, the geometries are not
-    scaled or translated by default, even if they lie outside of the page bounds. The
-    `--center` option translates the geometries to the center of the page.
-
-    If output path is a single dash (`-`), SVG content is printed to stdout.
-    """
-=======
     """Write command."""
->>>>>>> 9d043140
 
     if vector_data.is_empty():
         logging.warning("no geometry to save, no file created")
