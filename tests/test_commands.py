--- conflicted
+++ resolved
@@ -14,12 +14,8 @@
     "rect 0 0 1 1",
     "circle 0 0 1",
     "read '__ROOT__/examples/bc_template.svg'",
-<<<<<<< HEAD
+    "read -m '__ROOT__/examples/bc_template.svg'",
     "write -f svg -",
-=======
-    "read -m '__ROOT__/examples/bc_template.svg'",
-    "write -",
->>>>>>> 9d043140
     "rotate 0",
     "scale 1 1",
     "skew 0 0",
