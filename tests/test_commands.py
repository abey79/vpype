--- conflicted
+++ resolved
@@ -13,13 +13,8 @@
     "line 0 0 1 1",
     "rect 0 0 1 1",
     "circle 0 0 1",
-<<<<<<< HEAD
-    "read __ROOT__/examples/bc_template.svg",
+    "read '__ROOT__/examples/bc_template.svg'",
     "write -f svg -",
-=======
-    "read '__ROOT__/examples/bc_template.svg'",
-    "write -",
->>>>>>> a1fcd4ab
     "rotate 0",
     "scale 1 1",
     "skew 0 0",
