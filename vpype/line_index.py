--- conflicted
+++ resolved
@@ -8,12 +8,8 @@
 import numpy as np
 from scipy.spatial import cKDTree as KDTree
 
-<<<<<<< HEAD
 # REMINDER: anything added here must be added to docs/api.rst
 __all__ = ["LineIndex"]
-=======
-__ALL__ = ["LineIndex"]
->>>>>>> 7757fdfd
 
 
 class LineIndex:
